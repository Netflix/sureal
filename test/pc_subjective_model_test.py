--- conflicted
+++ resolved
@@ -37,16 +37,6 @@
         self.assertAlmostEqual(float(np.var(result['quality_scores_std'])), 0.003890667402965306, places=8)
         self.assertAlmostEqual(st.kurtosis(result['quality_scores_std']), 1.960577186185537, places=4)
 
-<<<<<<< HEAD
-    # check: the following test seems to be failing with places=4
-    # def test_thrustone_mle_subjective_model(self):
-    #     subjective_model = ThurstoneMlePairedCompSubjectiveModel(self.pc_dataset_reader)
-    #     result = subjective_model.run_modeling()
-    #     self.assertAlmostEqual(float(np.sum(result['quality_scores'])), 0.0003982322159217233, places=4)
-    #     self.assertAlmostEqual(float(np.var(result['quality_scores'])), 0.8580215948887912, places=4)
-    #     self.assertAlmostEqual(st.kurtosis(result['quality_scores']), -0.3411839039618667, places=4)
-    #     self.assertTrue(result['quality_scores_std'] is None)
-=======
     def test_thrustone_mle_subjective_model(self):
         subjective_model = ThurstoneMlePairedCompSubjectiveModel(self.pc_dataset_reader)
         result = subjective_model.run_modeling(zscore_output=True)
@@ -56,7 +46,6 @@
         self.assertAlmostEquals(result['quality_scores'][0], 0.3791409047569019, places=4)
         self.assertAlmostEquals(result['quality_scores'][-1], -0.41006265745757303, places=4)
         self.assertTrue(result['quality_scores_std'] is None)
->>>>>>> aba7be91
 
 
 class PcSubjectiveModelTestSynthetic(unittest.TestCase):
